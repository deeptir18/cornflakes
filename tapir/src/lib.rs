pub mod cf_dynamic;
use bumpalo;
use cornflakes_libos::ArenaOrderedSga;
use cf_dynamic::tapir_serializer::*;
use mlx5_datapath::datapath::connection::{Mlx5Connection};
use cornflakes_libos::datapath::{Datapath};
use cornflakes_libos::dynamic_object_arena_hdr::*;

// Arena functions

#[inline]
#[no_mangle]
pub extern "C" fn Bump_with_capacity(
    batch_size: usize,
    max_packet_size: usize,
    max_entries: usize,
) -> *mut ::std::os::raw::c_void {
    let capacity = ArenaOrderedSga::arena_size(batch_size, max_packet_size, max_entries);
    let bump_arena = bumpalo::Bump::with_capacity(capacity);
    let arena = Box::into_raw(Box::new(bump_arena));
    arena as _
}

#[inline]
#[no_mangle]
pub extern "C" fn Bump_reset(self_: *mut ::std::os::raw::c_void) {
    let mut self_ = unsafe { Box::from_raw(self_ as *mut bumpalo::Bump) };
    self_.reset();
    Box::into_raw(self_);
}

#[inline]
#[no_mangle]
pub extern "C" fn print_hello() {
    println!("hello");
}

// ReplyInconsistentMessage

#[inline]
#[no_mangle]
pub extern "C" fn ReplyInconsistentMessage_new_in<'arena>(
    arena: *mut ::std::os::raw::c_void,
    return_ptr: *mut *mut ::std::os::raw::c_void,
) {
    let arg0 = arena as *const bumpalo::Bump;
    let value = ReplyInconsistentMessage::<'arena, Mlx5Connection>::new_in(unsafe { &*arg0 });
    let value = Box::into_raw(Box::new(value));
    unsafe { *return_ptr = value as _ };
}

#[inline]
#[no_mangle]
pub extern "C" fn ReplyInconsistentMessage_get_view<'registered>(
    self_: *mut ::std::os::raw::c_void,
    return_ptr: *mut u64,
) {
    let self_ = unsafe { Box::from_raw(self_ as *mut ReplyInconsistentMessage<'registered, Mlx5Connection>) };
    let value = self_.get_view();
    unsafe { *return_ptr = value };
    Box::into_raw(self_);
}

#[inline]
#[no_mangle]
pub extern "C" fn ReplyInconsistentMessage_set_view<'registered>(self_: *mut ::std::os::raw::c_void, view: u64) {
    let mut self_ =
        unsafe { Box::from_raw(self_ as *mut ReplyInconsistentMessage<'registered, Mlx5Connection>) };
    self_.set_view(view);
    Box::into_raw(self_);
}

#[inline]
#[no_mangle]
pub extern "C" fn ReplyInconsistentMessage_get_replicaIdx<'registered>(
    self_: *mut ::std::os::raw::c_void,
    return_ptr: *mut u32,
) {
    let self_ = unsafe { Box::from_raw(self_ as *mut ReplyInconsistentMessage<'registered, Mlx5Connection>) };
    let value = self_.get_replicaIdx();
    unsafe { *return_ptr = value };
    Box::into_raw(self_);
}

#[inline]
#[no_mangle]
pub extern "C" fn ReplyInconsistentMessage_set_replicaIdx<'registered>(self_: *mut ::std::os::raw::c_void, replica_idx: u32) {
    let mut self_ =
        unsafe { Box::from_raw(self_ as *mut ReplyInconsistentMessage<'registered, Mlx5Connection>) };
    self_.set_replicaIdx(replica_idx);
    Box::into_raw(self_);
}

#[inline]
#[no_mangle]
pub extern "C" fn ReplyInconsistentMessage_get_finalized<'registered>(
    self_: *mut ::std::os::raw::c_void,
    return_ptr: *mut u32,
) {
    let self_ = unsafe { Box::from_raw(self_ as *mut ReplyInconsistentMessage<'registered, Mlx5Connection>) };
    let value = self_.get_finalized();
    unsafe { *return_ptr = value };
    Box::into_raw(self_);
}

#[inline]
#[no_mangle]
pub extern "C" fn ReplyInconsistentMessage_set_finalized<'registered>(self_: *mut ::std::os::raw::c_void, finalized: u32) {
    let mut self_ =
        unsafe { Box::from_raw(self_ as *mut ReplyInconsistentMessage<'registered, Mlx5Connection>) };
    self_.set_finalized(finalized);
    Box::into_raw(self_);
}

#[inline]
#[no_mangle]
pub extern "C" fn ReplyInconsistentMessage_get_mut_opid<'registered>(
    self_: *mut ::std::os::raw::c_void,
    return_ptr: *mut *mut ::std::os::raw::c_void,
) {
    let mut self_ = unsafe { Box::from_raw(self_ as *mut ReplyInconsistentMessage<'registered, Mlx5Connection>) };
    let value: *mut OpID<'registered, Mlx5Connection> = self_.get_mut_opid();
    unsafe { *return_ptr = value as _ };
    Box::into_raw(self_);
}

#[inline]
#[no_mangle]
pub extern "C" fn ReplyInconsistentMessage_deserialize<'arena>(
    self_: *mut ::std::os::raw::c_void,
    data: *const ::std::os::raw::c_void,
    data_len: usize,
    offset: usize,
    arena: *mut ::std::os::raw::c_void,
) -> u32 {
    let mut self_ = unsafe { Box::from_raw(self_ as *mut ReplyInconsistentMessage<'arena, Mlx5Connection>) };
    let data_slice = unsafe { std::slice::from_raw_parts(data as _, data_len as _) };
    let arg1 = offset;
    let arg2 = arena as *const bumpalo::Bump;
    let value = self_.deserialize_from_raw(data_slice, arg1, unsafe { &*arg2 });
    //let value = self_.deserialize(unsafe { &*arg0 }, arg1, unsafe { &*arg2 });
    match value {
        Ok(value) => value,
        Err(_) => {
            return 1;
        }
    }
    Box::into_raw(self_);
    0
}

#[inline]
#[no_mangle]
pub extern "C" fn Mlx5Connection_ReplyInconsistentMessage_queue_cornflakes_arena_object<'arena>(
    self_: *mut ::std::os::raw::c_void,
    msg_id: u32,
    conn_id: usize,
    cornflakes_obj: *mut ::std::os::raw::c_void,
    end_batch: bool,
) -> u32 {
    let mut self_ = unsafe { Box::from_raw(self_ as *mut Mlx5Connection) };
    let arg0 = msg_id;
    let arg1 = conn_id;
    let arg2 = unsafe { *Box::from_raw(cornflakes_obj as *mut ReplyInconsistentMessage<'arena, Mlx5Connection>) };
    let arg3 = end_batch;
    let value = self_.queue_cornflakes_arena_object(arg0, arg1, arg2, arg3);
    match value {
        Ok(value) => value,
        Err(_) => {
            return 1;
        }
    }
    Box::into_raw(self_);
    0
}

#[inline]
#[no_mangle]
pub extern "C" fn ReplyInconsistentMessage_free<'arena>(self_: *const ::std::os::raw::c_void) {
    let _ = unsafe { Box::from_raw(self_ as *mut ReplyInconsistentMessage<'arena, Mlx5Connection>) };
}

// OpID

#[inline]
#[no_mangle]
pub extern "C" fn OpID_get_clientid<'registered>(
    self_: *mut ::std::os::raw::c_void,
    return_ptr: *mut u64,
) {
    let opid = self_ as *mut OpID<'registered, Mlx5Connection>;
    let value = unsafe { (*opid).get_clientid() };
    unsafe { *return_ptr = value };
}

#[inline]
#[no_mangle]
pub extern "C" fn OpID_set_clientid<'registered>(self_: *mut ::std::os::raw::c_void, clientid: u64) {
    let opid = self_ as *mut OpID<'registered, Mlx5Connection>;
    unsafe { (*opid).set_clientid(clientid) };
}

#[inline]
#[no_mangle]
pub extern "C" fn OpID_get_clientreqid<'registered>(
    self_: *mut ::std::os::raw::c_void,
    return_ptr: *mut u64,
) {
    let opid = self_ as *mut OpID<'registered, Mlx5Connection>;
    let value = unsafe { (*opid).get_clientreqid() };
    unsafe { *return_ptr = value };
}

#[inline]
#[no_mangle]
pub extern "C" fn OpID_set_clientreqid<'registered>(self_: *mut ::std::os::raw::c_void, clientreqid: u64) {
    let opid = self_ as *mut OpID<'registered, Mlx5Connection>;
    unsafe { (*opid).set_clientreqid(clientreqid) } ;
}

// ConfirmMessage

#[inline]
#[no_mangle]
pub extern "C" fn ConfirmMessage_new_in<'arena>(
    arena: *mut ::std::os::raw::c_void,
    return_ptr: *mut *mut ::std::os::raw::c_void,
) {
    let arg0 = arena as *const bumpalo::Bump;
    let value = ConfirmMessage::<'arena, Mlx5Connection>::new_in(unsafe { &*arg0 });
    let value = Box::into_raw(Box::new(value));
    unsafe { *return_ptr = value as _ };
}

#[inline]
#[no_mangle]
pub extern "C" fn ConfirmMessage_get_view<'registered>(
    self_: *mut ::std::os::raw::c_void,
    return_ptr: *mut u64,
) {
    let self_ = unsafe { Box::from_raw(self_ as *mut ConfirmMessage<'registered, Mlx5Connection>) };
    let value = self_.get_view();
    unsafe { *return_ptr = value };
    Box::into_raw(self_);
}

#[inline]
#[no_mangle]
pub extern "C" fn ConfirmMessage_set_view<'registered>(self_: *mut ::std::os::raw::c_void, view: u64) {
    let mut self_ =
        unsafe { Box::from_raw(self_ as *mut ConfirmMessage<'registered, Mlx5Connection>) };
    self_.set_view(view);
    Box::into_raw(self_);
}

#[inline]
#[no_mangle]
pub extern "C" fn ConfirmMessage_get_replicaIdx<'registered>(
    self_: *mut ::std::os::raw::c_void,
    return_ptr: *mut u32,
) {
    let self_ = unsafe { Box::from_raw(self_ as *mut ConfirmMessage<'registered, Mlx5Connection>) };
    let value = self_.get_replicaIdx();
    unsafe { *return_ptr = value };
    Box::into_raw(self_);
}

#[inline]
#[no_mangle]
pub extern "C" fn ConfirmMessage_set_replicaIdx<'registered>(self_: *mut ::std::os::raw::c_void, replica_idx: u32) {
    let mut self_ =
        unsafe { Box::from_raw(self_ as *mut ConfirmMessage<'registered, Mlx5Connection>) };
    self_.set_replicaIdx(replica_idx);
    Box::into_raw(self_);
}

#[inline]
#[no_mangle]
pub extern "C" fn ConfirmMessage_get_mut_opid<'registered>(
    self_: *mut ::std::os::raw::c_void,
    return_ptr: *mut *mut ::std::os::raw::c_void,
) {
    let mut self_ = unsafe { Box::from_raw(self_ as *mut ConfirmMessage<'registered, Mlx5Connection>) };
    let value: *mut OpID<'registered, Mlx5Connection> = self_.get_mut_opid();
    unsafe { *return_ptr = value as _ };
    Box::into_raw(self_);
}

#[inline]
#[no_mangle]
pub extern "C" fn ConfirmMessage_deserialize<'arena>(
    self_: *mut ::std::os::raw::c_void,
    data: *const ::std::os::raw::c_void,
    data_len: usize,
    offset: usize,
    arena: *mut ::std::os::raw::c_void,
) -> u32 {
    let mut self_ = unsafe { Box::from_raw(self_ as *mut ConfirmMessage<'arena, Mlx5Connection>) };
    let data_slice = unsafe { std::slice::from_raw_parts(data as _, data_len as _) };
    let arg1 = offset;
    let arg2 = arena as *const bumpalo::Bump;
    let value = self_.deserialize_from_raw(data_slice, arg1, unsafe { &*arg2 });
    //let value = self_.deserialize(unsafe { &*arg0 }, arg1, unsafe { &*arg2 });
    match value {
        Ok(value) => value,
        Err(_) => {
            return 1;
        }
    }
    Box::into_raw(self_);
    0
}

#[inline]
#[no_mangle]
pub extern "C" fn Mlx5Connection_ConfirmMessage_queue_cornflakes_arena_object<'arena>(
    self_: *mut ::std::os::raw::c_void,
    msg_id: u32,
    conn_id: usize,
    cornflakes_obj: *mut ::std::os::raw::c_void,
    end_batch: bool,
) -> u32 {
    let mut self_ = unsafe { Box::from_raw(self_ as *mut Mlx5Connection) };
    let arg0 = msg_id;
    let arg1 = conn_id;
    let arg2 = unsafe { *Box::from_raw(cornflakes_obj as *mut ConfirmMessage<'arena, Mlx5Connection>) };
    let arg3 = end_batch;
    let value = self_.queue_cornflakes_arena_object(arg0, arg1, arg2, arg3);
    match value {
        Ok(value) => value,
        Err(_) => {
            return 1;
        }
    }
    Box::into_raw(self_);
    0
}

#[inline]
#[no_mangle]
pub extern "C" fn ConfirmMessage_free<'arena>(self_: *const ::std::os::raw::c_void) {
    let _ = unsafe { Box::from_raw(self_ as *mut ConfirmMessage<'arena, Mlx5Connection>) };
}

// ReplyConsensusMessage

#[inline]
#[no_mangle]
pub extern "C" fn ReplyConsensusMessage_new_in<'arena>(
    arena: *mut ::std::os::raw::c_void,
    return_ptr: *mut *mut ::std::os::raw::c_void,
) {
    let arg0 = arena as *const bumpalo::Bump;
    let value = ReplyConsensusMessage::<'arena, Mlx5Connection>::new_in(unsafe { &*arg0 });
    let value = Box::into_raw(Box::new(value));
    unsafe { *return_ptr = value as _ };
}

#[inline]
#[no_mangle]
pub extern "C" fn ReplyConsensusMessage_get_view<'registered>(
    self_: *mut ::std::os::raw::c_void,
    return_ptr: *mut u64,
) {
    let self_ = unsafe { Box::from_raw(self_ as *mut ReplyConsensusMessage<'registered, Mlx5Connection>) };
    let value = self_.get_view();
    unsafe { *return_ptr = value };
    Box::into_raw(self_);
}

#[inline]
#[no_mangle]
pub extern "C" fn ReplyConsensusMessage_set_view<'registered>(self_: *mut ::std::os::raw::c_void, view: u64) {
    let mut self_ =
        unsafe { Box::from_raw(self_ as *mut ReplyConsensusMessage<'registered, Mlx5Connection>) };
    self_.set_view(view);
    Box::into_raw(self_);
}

#[inline]
#[no_mangle]
pub extern "C" fn ReplyConsensusMessage_get_replicaIdx<'registered>(
    self_: *mut ::std::os::raw::c_void,
    return_ptr: *mut u32,
) {
    let self_ = unsafe { Box::from_raw(self_ as *mut ReplyConsensusMessage<'registered, Mlx5Connection>) };
    let value = self_.get_replicaIdx();
    unsafe { *return_ptr = value };
    Box::into_raw(self_);
}

#[inline]
#[no_mangle]
pub extern "C" fn ReplyConsensusMessage_set_replicaIdx<'registered>(self_: *mut ::std::os::raw::c_void, replica_idx: u32) {
    let mut self_ =
        unsafe { Box::from_raw(self_ as *mut ReplyConsensusMessage<'registered, Mlx5Connection>) };
    self_.set_replicaIdx(replica_idx);
    Box::into_raw(self_);
}

#[inline]
#[no_mangle]
pub extern "C" fn ReplyConsensusMessage_get_finalized<'registered>(
    self_: *mut ::std::os::raw::c_void,
    return_ptr: *mut u32,
) {
    let self_ = unsafe { Box::from_raw(self_ as *mut ReplyConsensusMessage<'registered, Mlx5Connection>) };
    let value = self_.get_finalized();
    unsafe { *return_ptr = value };
    Box::into_raw(self_);
}

#[inline]
#[no_mangle]
pub extern "C" fn ReplyConsensusMessage_set_finalized<'registered>(self_: *mut ::std::os::raw::c_void, finalized: u32) {
    let mut self_ =
        unsafe { Box::from_raw(self_ as *mut ReplyConsensusMessage<'registered, Mlx5Connection>) };
    self_.set_finalized(finalized);
    Box::into_raw(self_);
}

#[inline]
#[no_mangle]
pub extern "C" fn ReplyConsensusMessage_get_mut_opid<'registered>(
    self_: *mut ::std::os::raw::c_void,
    return_ptr: *mut *mut ::std::os::raw::c_void,
) {
    let mut self_ = unsafe { Box::from_raw(self_ as *mut ReplyConsensusMessage<'registered, Mlx5Connection>) };
    let value: *mut OpID<'registered, Mlx5Connection> = self_.get_mut_opid();
    unsafe { *return_ptr = value as _ };
    Box::into_raw(self_);
}

#[inline]
#[no_mangle]
pub extern "C" fn ReplyConsensusMessage_get_mut_result<'registered>(
    self_: *mut ::std::os::raw::c_void,
    return_ptr: *mut *mut ::std::os::raw::c_void,
) {
    let mut self_ = unsafe { Box::from_raw(self_ as *mut ReplyConsensusMessage<'registered, Mlx5Connection>) };
    let value: *mut Reply<'registered, Mlx5Connection> = self_.get_mut_result();
    unsafe { *return_ptr = value as _ };
    Box::into_raw(self_);
}

#[inline]
#[no_mangle]
pub extern "C" fn ReplyConsensusMessage_set_result<'registered>(
    self_: *mut ::std::os::raw::c_void,
    result: *mut ::std::os::raw::c_void,
) {
    let mut self_ =
        unsafe { Box::from_raw(self_ as *mut ReplyConsensusMessage<'registered, Mlx5Connection>) };
    // Should do box from raw if the Reply was created with new
    let tapirReply = unsafe { Box::from_raw(result as *mut Reply<'registered, Mlx5Connection>) }; 
    unsafe { self_.set_result(*tapirReply) };
    Box::into_raw(self_);
    Box::into_raw(tapirReply);
}

#[inline]
#[no_mangle]
pub extern "C" fn ReplyConsensusMessage_deserialize<'arena>(
    self_: *mut ::std::os::raw::c_void,
    data: *const ::std::os::raw::c_void,
    data_len: usize,
    offset: usize,
    arena: *mut ::std::os::raw::c_void,
) -> u32 {
    let mut self_ = unsafe { Box::from_raw(self_ as *mut ReplyConsensusMessage<'arena, Mlx5Connection>) };
    let data_slice = unsafe { std::slice::from_raw_parts(data as _, data_len as _) };
    let arg1 = offset;
    let arg2 = arena as *const bumpalo::Bump;
    let value = self_.deserialize_from_raw(data_slice, arg1, unsafe { &*arg2 });
    //let value = self_.deserialize(unsafe { &*arg0 }, arg1, unsafe { &*arg2 });
    match value {
        Ok(value) => value,
        Err(_) => {
            return 1;
        }
    }
    Box::into_raw(self_);
    0
}

#[inline]
#[no_mangle]
pub extern "C" fn Mlx5Connection_ReplyConsensusMessage_queue_cornflakes_arena_object<'arena>(
    self_: *mut ::std::os::raw::c_void,
    msg_id: u32,
    conn_id: usize,
    cornflakes_obj: *mut ::std::os::raw::c_void,
    end_batch: bool,
) -> u32 {
    let mut self_ = unsafe { Box::from_raw(self_ as *mut Mlx5Connection) };
    let arg0 = msg_id;
    let arg1 = conn_id;
    let arg2 = unsafe { *Box::from_raw(cornflakes_obj as *mut ReplyConsensusMessage<'arena, Mlx5Connection>) };
    let arg3 = end_batch;
    let value = self_.queue_cornflakes_arena_object(arg0, arg1, arg2, arg3);
    match value {
        Ok(value) => value,
        Err(_) => {
            return 1;
        }
    }
    Box::into_raw(self_);
    0
}

#[inline]
#[no_mangle]
pub extern "C" fn ReplyConsensusMessage_free<'arena>(self_: *const ::std::os::raw::c_void) {
    let _ = unsafe { Box::from_raw(self_ as *mut ReplyConsensusMessage<'arena, Mlx5Connection>) };
}

// CFBytes

#[inline]
#[no_mangle]
pub extern "C" fn CFBytes_new_in(
    arena: *mut ::std::os::raw::c_void,
    return_ptr: *mut *mut ::std::os::raw::c_void,
) {
    let arg0 = arena as *const bumpalo::Bump;
    let value = CFBytes::<Mlx5Connection>::new_in(unsafe { &*arg0 });
    let value = Box::into_raw(Box::new(value));
    unsafe { *return_ptr = value as _ };
}

#[inline]
#[no_mangle]
pub extern "C" fn CFBytes_new(
    ptr: *const ::std::os::raw::c_uchar,
    ptr_len: usize,
    datapath: *mut ::std::os::raw::c_void,
    arena: *mut ::std::os::raw::c_void,
    return_ptr: *mut *mut ::std::os::raw::c_void,
) -> u32 {
    let arg0 = unsafe { std::slice::from_raw_parts(ptr, ptr_len) };
    let arg1 = datapath as *mut Mlx5Connection;
    let arg2 = arena as *const bumpalo::Bump;
    let value = CFBytes::<Mlx5Connection>::new(arg0, unsafe { &mut *arg1 }, unsafe { &*arg2 });
    let value = match value {
        Ok(value) => value,
        Err(_) => {
            return 1;
        }
    };
    let value = Box::into_raw(Box::new(value));
    unsafe { *return_ptr = value as _ };
    0
}

#[inline]
#[no_mangle]
pub extern "C" fn CFBytes_unpack(
    self_: *const ::std::os::raw::c_void,
    return_ptr: *mut *const ::std::os::raw::c_uchar,
    return_len_ptr: *mut usize,
) {
    let self_ = unsafe { Box::from_raw(self_ as *mut CFBytes<Mlx5Connection>) };
    let ptr = (*self_).as_ref();
    unsafe { *return_ptr = ptr.as_ptr() };
    unsafe { *return_len_ptr = self_.len() };
    Box::into_raw(self_);
}

// UnloggedReplyMessage

#[inline]
#[no_mangle]
pub extern "C" fn UnloggedReplyMessage_new_in<'arena>(
    arena: *mut ::std::os::raw::c_void,
    return_ptr: *mut *mut ::std::os::raw::c_void,
) {
    let arg0 = arena as *const bumpalo::Bump;
    let value = UnloggedReplyMessage::<'arena, Mlx5Connection>::new_in(unsafe { &*arg0 });
    let value = Box::into_raw(Box::new(value));
    unsafe { *return_ptr = value as _ };
}

#[inline]
#[no_mangle]
pub extern "C" fn UnloggedReplyMessage_get_clientreqid<'registered>(
    self_: *mut ::std::os::raw::c_void,
    return_ptr: *mut u64,
) {
    let self_ = unsafe { Box::from_raw(self_ as *mut UnloggedReplyMessage<'registered, Mlx5Connection>) };
    let value = self_.get_clientreqid();
    unsafe { *return_ptr = value };
    Box::into_raw(self_);
}

#[inline]
#[no_mangle]
pub extern "C" fn UnloggedReplyMessage_set_clientreqid<'registered>(self_: *mut ::std::os::raw::c_void, clientreqid: u64) {
    let mut self_ =
        unsafe { Box::from_raw(self_ as *mut UnloggedReplyMessage<'registered, Mlx5Connection>) };
    self_.set_clientreqid(clientreqid);
    Box::into_raw(self_);
}

#[inline]
#[no_mangle]
pub extern "C" fn UnloggedReplyMessage_get_mut_reply<'registered>(
    self_: *mut ::std::os::raw::c_void,
    return_ptr: *mut *mut ::std::os::raw::c_void,
) {
    let mut self_ = unsafe { Box::from_raw(self_ as *mut UnloggedReplyMessage<'registered, Mlx5Connection>) };
    let value: *mut Reply<'registered, Mlx5Connection> = self_.get_mut_reply();
    unsafe { *return_ptr = value as _ };
    Box::into_raw(self_);
}

#[inline]
#[no_mangle]
pub extern "C" fn UnloggedReplyMessage_set_reply<'registered>(
    self_: *mut ::std::os::raw::c_void,
    reply: *mut ::std::os::raw::c_void,
) {
    let mut self_ =
        unsafe { Box::from_raw(self_ as *mut UnloggedReplyMessage<'registered, Mlx5Connection>) };
    // Should do box from raw if the Reply was created with new
    let tapirReply = unsafe { Box::from_raw(reply as *mut Reply<'registered, Mlx5Connection>) }; 
    unsafe { self_.set_reply(*tapirReply) };
    Box::into_raw(self_);
    Box::into_raw(tapirReply);
}

#[inline]
#[no_mangle]
pub extern "C" fn UnloggedReplyMessage_deserialize<'arena>(
    self_: *mut ::std::os::raw::c_void,
    data: *const ::std::os::raw::c_void,
    data_len: usize,
    offset: usize,
    arena: *mut ::std::os::raw::c_void,
) -> u32 {
    let mut self_ = unsafe { Box::from_raw(self_ as *mut UnloggedReplyMessage<'arena, Mlx5Connection>) };
    let data_slice = unsafe { std::slice::from_raw_parts(data as _, data_len as _) };
    let arg1 = offset;
    let arg2 = arena as *const bumpalo::Bump;
    let value = self_.deserialize_from_raw(data_slice, arg1, unsafe { &*arg2 });
    //let value = self_.deserialize(unsafe { &*arg0 }, arg1, unsafe { &*arg2 });
    match value {
        Ok(value) => value,
        Err(_) => {
            return 1;
        }
    }
    Box::into_raw(self_);
    0
}

#[inline]
#[no_mangle]
pub extern "C" fn Mlx5Connection_UnloggedReplyMessage_queue_cornflakes_arena_object<'arena>(
    self_: *mut ::std::os::raw::c_void,
    msg_id: u32,
    conn_id: usize,
    cornflakes_obj: *mut ::std::os::raw::c_void,
    end_batch: bool,
) -> u32 {
    let mut self_ = unsafe { Box::from_raw(self_ as *mut Mlx5Connection) };
    let arg0 = msg_id;
    let arg1 = conn_id;
    let arg2 = unsafe { *Box::from_raw(cornflakes_obj as *mut UnloggedReplyMessage<'arena, Mlx5Connection>) };
    let arg3 = end_batch;
    let value = self_.queue_cornflakes_arena_object(arg0, arg1, arg2, arg3);
    match value {
        Ok(value) => value,
        Err(_) => {
            return 1;
        }
    }
    Box::into_raw(self_);
    0
}

#[inline]
#[no_mangle]
pub extern "C" fn UnloggedReplyMessage_free<'arena>(self_: *const ::std::os::raw::c_void) {
    let _ = unsafe { Box::from_raw(self_ as *mut UnloggedReplyMessage<'arena, Mlx5Connection>) };
}

// Reply

#[inline]
#[no_mangle]
pub extern "C" fn Reply_new_in<'arena>(
    arena: *mut ::std::os::raw::c_void,
    return_ptr: *mut *mut ::std::os::raw::c_void,
) {
    let arg0 = arena as *const bumpalo::Bump;
    let value = Reply::<'arena, Mlx5Connection>::new_in(unsafe { &*arg0 });
    let value = Box::into_raw(Box::new(value));
    unsafe { *return_ptr = value as _ };
}

#[inline]
#[no_mangle]
pub extern "C" fn Reply_get_mut_result<'registered>(
    self_: *mut ::std::os::raw::c_void,
    return_ptr: *mut *mut ::std::os::raw::c_void,
) {
    let reply = self_ as *mut Reply<'registered, Mlx5Connection>;
    let value: *mut TapirReply<'registered, Mlx5Connection> = unsafe { (*reply).get_mut_result() };
<<<<<<< HEAD
    unsafe { *return_ptr = value };
=======
    unsafe { *return_ptr = value as _ };
>>>>>>> 1664b4c6
}

#[inline]
#[no_mangle]
pub extern "C" fn Reply_free<'arena>(self_: *const ::std::os::raw::c_void) {
    let _ = unsafe { Box::from_raw(self_ as *mut Reply<'arena, Mlx5Connection>) };
}

// CFString

#[inline]
#[no_mangle]
pub extern "C" fn CFString_new_in(
    arena: *mut ::std::os::raw::c_void,
    return_ptr: *mut *mut ::std::os::raw::c_void,
) {
    let arg0 = arena as *const bumpalo::Bump;
    let value = CFString::<Mlx5Connection>::new_in(unsafe { &*arg0 });
    let value = Box::into_raw(Box::new(value));
    unsafe { *return_ptr = value as _ };
}

#[inline]
#[no_mangle]
pub extern "C" fn CFString_new(
    ptr: *const ::std::os::raw::c_uchar,
    ptr_len: usize,
    datapath: *mut ::std::os::raw::c_void,
    arena: *mut ::std::os::raw::c_void,
    return_ptr: *mut *mut ::std::os::raw::c_void,
) -> u32 {
    let arg0 = unsafe { std::slice::from_raw_parts(ptr, ptr_len) };
    let arg1 = datapath as *mut Mlx5Connection;
    let arg2 = arena as *const bumpalo::Bump;
    let value = CFString::<Mlx5Connection>::new(arg0, unsafe { &mut *arg1 }, unsafe { &*arg2 });
    let value = match value {
        Ok(value) => value,
        Err(_) => {
            return 1;
        }
    };
    let value = Box::into_raw(Box::new(value));
    unsafe { *return_ptr = value as _ };
    0
}

#[inline]
#[no_mangle]
pub extern "C" fn CFString_unpack(
    self_: *const ::std::os::raw::c_void,
    return_ptr: *mut *const ::std::os::raw::c_uchar,
    return_len_ptr: *mut usize,
) {
    let self_ = unsafe { Box::from_raw(self_ as *mut CFString<Mlx5Connection>) };
    let ptr = (*self_).as_ref();
    unsafe { *return_ptr = ptr.as_ptr() };
    unsafe { *return_len_ptr = self_.len() };
    Box::into_raw(self_);
}

// TapirReply
#[inline]
#[no_mangle]
pub extern "C" fn TapirReply_get_mut_timestamp<'registered>(
    self_: *mut ::std::os::raw::c_void,
    return_ptr: *mut *mut ::std::os::raw::c_void,
) {
    let reply = self_ as *mut TapirReply<'registered, Mlx5Connection>;
    let value: *mut TimestampMessage<'registered, Mlx5Connection> = unsafe { (*reply).get_mut_timestamp() };
    unsafe { *return_ptr = value as _ };
}

#[inline]
#[no_mangle]
pub extern "C" fn TapirReply_get_status<'registered>(
    self_: *mut ::std::os::raw::c_void,
    return_ptr: *mut i32,
) {
    let reply = self_ as *mut TapirReply<'registered, Mlx5Connection>;
    let value = unsafe { (*reply).get_status() };
    unsafe { *return_ptr = value };
}

#[inline]
#[no_mangle]
pub extern "C" fn TapirReply_set_status<'registered>(self_: *mut ::std::os::raw::c_void, status: i32) {
    let reply = self_ as *mut TapirReply<'registered, Mlx5Connection>;
    unsafe { (*reply).set_status(status)};
}

#[inline]
#[no_mangle]
pub extern "C" fn TapirReply_get_value<'registered>(
    self_: *mut ::std::os::raw::c_void,
    return_ptr: *mut *mut ::std::os::raw::c_void,
) {
    let reply = self_ as *mut TapirReply<'registered, Mlx5Connection>;
    let value: *const CFString<Mlx5Connection> = unsafe { (*reply).get_value() };
    unsafe { *return_ptr = value as _ };
}

#[inline]
#[no_mangle]
pub extern "C" fn TapirReply_set_value<'registered>(
    self_: *mut ::std::os::raw::c_void,
    val: *const ::std::os::raw::c_void,
) {
    let reply = self_ as *mut TapirReply<'registered, Mlx5Connection>;
<<<<<<< HEAD
    let arg0 = unsafe { Box::from_raw(val as *mut CFString<Mlx5Connection>) };
    unsafe { (*reply).set_value(arg0)};
    Box::into_raw(arg0);
=======
    let arg0 = unsafe { *Box::from_raw(val as *mut CFString<Mlx5Connection>) };
    unsafe { (*reply).set_value(arg0) };
>>>>>>> 1664b4c6
}

// TimestampMesssage

#[inline]
#[no_mangle]
pub extern "C" fn TimestampMessage_get_id<'registered>(
    self_: *mut ::std::os::raw::c_void,
    return_ptr: *mut u64,
) {
    let ts_msg = self_ as *mut TimestampMessage<'registered, Mlx5Connection>;
    let value = unsafe { (*ts_msg).get_id() };
    unsafe { *return_ptr = value };
}

#[inline]
#[no_mangle]
pub extern "C" fn TimestampMessage_set_id<'registered>(self_: *mut ::std::os::raw::c_void, id: u64) {
    let ts_msg = self_ as *mut TimestampMessage<'registered, Mlx5Connection>;
    unsafe { (*ts_msg).set_id(id) };
}

#[inline]
#[no_mangle]
pub extern "C" fn TimestampMessage_get_timestamp<'registered>(
    self_: *mut ::std::os::raw::c_void,
    return_ptr: *mut u64,
) {
    let ts_msg = self_ as *mut TimestampMessage<'registered, Mlx5Connection>;
    let value = unsafe { (*ts_msg).get_id() };
    unsafe { *return_ptr = value };
}

#[inline]
#[no_mangle]
pub extern "C" fn TimestampMessage_set_timestamp<'registered>(self_: *mut ::std::os::raw::c_void, timestamp: u64) {
    let ts_msg = self_ as *mut TimestampMessage<'registered, Mlx5Connection>;
    unsafe { (*ts_msg).set_timestamp(timestamp) };
}<|MERGE_RESOLUTION|>--- conflicted
+++ resolved
@@ -706,11 +706,7 @@
 ) {
     let reply = self_ as *mut Reply<'registered, Mlx5Connection>;
     let value: *mut TapirReply<'registered, Mlx5Connection> = unsafe { (*reply).get_mut_result() };
-<<<<<<< HEAD
-    unsafe { *return_ptr = value };
-=======
-    unsafe { *return_ptr = value as _ };
->>>>>>> 1664b4c6
+    unsafe { *return_ptr = value as _ };
 }
 
 #[inline]
@@ -819,14 +815,8 @@
     val: *const ::std::os::raw::c_void,
 ) {
     let reply = self_ as *mut TapirReply<'registered, Mlx5Connection>;
-<<<<<<< HEAD
-    let arg0 = unsafe { Box::from_raw(val as *mut CFString<Mlx5Connection>) };
-    unsafe { (*reply).set_value(arg0)};
-    Box::into_raw(arg0);
-=======
     let arg0 = unsafe { *Box::from_raw(val as *mut CFString<Mlx5Connection>) };
     unsafe { (*reply).set_value(arg0) };
->>>>>>> 1664b4c6
 }
 
 // TimestampMesssage
