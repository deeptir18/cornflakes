use capnpc;
use cornflakes_codegen::{compile, CompileOptions, HeaderType, Language};
use std::{
    env,
    fs::canonicalize,
    //io::{BufWriter, Write},
    path::Path,
    process::Command,
};

fn main() {
    println!("cargo:rerun-if-changed=src/cornflakes_dynamic/kv.proto");
    println!("cargo:rerun-if-changed=src/flatbuffers/kv_fb.fbs");
    println!("cargo:rerun-if-changed=src/capnproto/cf_kv.capnp");
    // store all compiled proto files in out_dir
    //let out_dir = env::var("OUT_DIR").unwrap();
    let cargo_manifest_dir = env::var("CARGO_MANIFEST_DIR").unwrap();
    let cargo_dir = Path::new(&cargo_manifest_dir);
    let kv_src_path = canonicalize(cargo_dir.clone().join("src")).unwrap();

    //let cargo_manifest_dir = env::var("CARGO_MANIFEST_DIR").unwrap();
    //let cargo_dir = Path::new(&cargo_manifest_dir);
    //let kv_src_path = canonicalize(cargo_dir.clone().join("src")).unwrap();
    let out_dir = env::var("OUT_DIR").unwrap();
    let out_dir_path = Path::new(&out_dir);
    //let include_path = canonicalize(cargo_dir.parent().unwrap())
    //    .unwrap()
    //    .join("include");

    let input_cf_path = kv_src_path.clone().join("cornflakes_dynamic");
    let input_cf_file_sga = input_cf_path.clone().join("kv.proto");
    // with ref counting
    println!("{:?}", out_dir);
    match compile(
        input_cf_file_sga.as_path().to_str().unwrap(),
        &out_dir,
        CompileOptions::new(HeaderType::Sga, Language::Rust),
    ) {
        Ok(_) => {}
        Err(e) => {
            panic!("Cornflakes dynamic sga failed: {:?}", e);
        }
    }

<<<<<<< HEAD
    match compile(
        input_cf_file_sga.as_path().to_str().unwrap(),
        &out_dir,
        CompileOptions::new(HeaderType::Sga, Language::C),
    ) {
        Ok(_) => {}
        Err(e) => {
            panic!("Cornflakes dynamic sga failed: {:?}", e);
        }
    }
=======
    // compile flatbuffers
    let input_fb_path = kv_src_path.clone().join("flatbuffers");
    let input_fb_file = input_fb_path.clone().join("cf_kv_fb.fbs");

    // requires flatbuffers is installed as flatc in path
    Command::new("flatc")
        .args(&[
            "--rust",
            "-o",
            out_dir_path.to_str().unwrap(),
            input_fb_file.as_path().to_str().unwrap(),
        ])
        .output()
        .expect(&format!(
            "Failed to run flatc compiler on {:?}.",
            input_fb_file
        ));

    // compile capnproto
    let input_capnp_path = kv_src_path.clone().join("capnproto");
    let input_capnp_file = input_capnp_path.clone().join("cf_kv.capnp");
    capnpc::CompilerCommand::new()
        .output_path(out_dir_path)
        .src_prefix(input_capnp_path.as_path().to_str().unwrap())
        .file(input_capnp_file.as_path().to_str().unwrap())
        .run()
        .expect(&format!(
            "Capnp compilation failed on {:?}.",
            input_capnp_file
        ));
>>>>>>> 7864b42f
}<|MERGE_RESOLUTION|>--- conflicted
+++ resolved
@@ -42,7 +42,7 @@
         }
     }
 
-<<<<<<< HEAD
+    /*
     match compile(
         input_cf_file_sga.as_path().to_str().unwrap(),
         &out_dir,
@@ -53,7 +53,8 @@
             panic!("Cornflakes dynamic sga failed: {:?}", e);
         }
     }
-=======
+    */
+
     // compile flatbuffers
     let input_fb_path = kv_src_path.clone().join("flatbuffers");
     let input_fb_file = input_fb_path.clone().join("cf_kv_fb.fbs");
@@ -84,5 +85,4 @@
             "Capnp compilation failed on {:?}.",
             input_capnp_file
         ));
->>>>>>> 7864b42f
 }