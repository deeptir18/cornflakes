[package]
name = "cf-kv"
version = "0.1.0"
authors = ["deeptir <deeptir@cs.stanford.edu>"]
edition = "2021"

[dependencies]
color-eyre = "0.5"
tracing = "*"
tracing-subscriber = "0.2.17"
structopt="0.2.16"
structopt-derive="0.2.16"
cornflakes-libos = { path = "../cornflakes-libos" }
cornflakes-utils = { path = "../cornflakes-utils" }
cornflakes-codegen = { path = "../cornflakes-codegen" }
<<<<<<< HEAD
dpdk-datapath = { path = "../dpdk-datapath", optional = true }
=======
mlx5-datapath = { path = "../mlx5-datapath" }
dpdk-datapath = { path = "../dpdk-datapath" }
>>>>>>> 7864b42f
ctrlc = "3.1.7"
memmap = "0.7.0"
byteorder = "1.3.4"
bytes = "1.0.1"
libc = "0.2.81"
capnp = { version = "0.13.6", features = ["unaligned"] }
flatbuffers = "0.7.0"
protobuf = "2.*.*"
hashbrown = "0.11.*"
affinity = "0.1.1"
cxx = "1.0"
perftools = {git = "https://github.com/demikernel/perftools", rev = "94031ae", optional = true }
bitmaps = "3.2.0"
bumpalo = { git = "https://github.com/deeptir18/bumpalo", features = ["collections"] }

[build-dependencies]
protoc-rust = "2.23.*"
capnpc = "0.13"
cornflakes-codegen = { path = "../cornflakes-codegen" }
cxx-build = "1.0"

[dev-dependencies]
libc = "0.2.81"
tracing-error = "*"
cornflakes-utils = { path = "../cornflakes-utils" }

[features]
default = []
mlx5 = ["dpdk-datapath/mlx5"]
profiler = ["cornflakes-libos/profiler", "perftools"]

<|MERGE_RESOLUTION|>--- conflicted
+++ resolved
@@ -13,12 +13,8 @@
 cornflakes-libos = { path = "../cornflakes-libos" }
 cornflakes-utils = { path = "../cornflakes-utils" }
 cornflakes-codegen = { path = "../cornflakes-codegen" }
-<<<<<<< HEAD
+mlx5-datapath = { path = "../mlx5-datapath", optional = true }
 dpdk-datapath = { path = "../dpdk-datapath", optional = true }
-=======
-mlx5-datapath = { path = "../mlx5-datapath" }
-dpdk-datapath = { path = "../dpdk-datapath" }
->>>>>>> 7864b42f
 ctrlc = "3.1.7"
 memmap = "0.7.0"
 byteorder = "1.3.4"
@@ -47,6 +43,6 @@
 
 [features]
 default = []
-mlx5 = ["dpdk-datapath/mlx5"]
+mlx5 = ["dpdk-datapath/mlx5", "mlx5-datapath", "dpdk-datapath"]
 profiler = ["cornflakes-libos/profiler", "perftools"]
 
