--- conflicted
+++ resolved
@@ -3,12 +3,7 @@
 use cornflakes_libos::{
     allocator::MempoolID,
     datapath::{Datapath, ExposeMempoolID, InlineMode, MetadataOps, ReceivedPkt},
-<<<<<<< HEAD
-    serialize::Serializable,
     utils::{AddressInfo, HEADER_ID_SIZE},
-=======
-    utils::AddressInfo,
->>>>>>> c33f76d6
     ConnID, MsgID, OrderedSga, RcSga, Sga,
 };
 use byteorder::{ByteOrder, NetworkEndian};
