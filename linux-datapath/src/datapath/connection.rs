--- conflicted
+++ resolved
@@ -2,13 +2,8 @@
 use color_eyre::eyre::{bail, ensure, Result};
 use cornflakes_libos::{
     allocator::MempoolID,
-<<<<<<< HEAD
-    datapath::{Datapath, ExposeMempoolID, InlineMode, MetadataOps, ReceivedPkt},
     utils::{AddressInfo, HEADER_ID_SIZE},
-=======
     datapath::{Datapath, DatapathBufferOps, InlineMode, MetadataOps, ReceivedPkt},
-    utils::AddressInfo,
->>>>>>> 18e7a9a8
     ConnID, MsgID, OrderedSga, RcSga, Sga,
 };
 use byteorder::{ByteOrder, NetworkEndian};
@@ -181,7 +176,6 @@
 pub struct LinuxDatapathSpecificParams {
     // TODO: insert datapath specific params:
     // Server UDP port, Server IP address, potentially server interface name
-<<<<<<< HEAD
     our_ip: Ipv4Addr,
     our_eth: MacAddress,
     client_port: u16,
@@ -204,8 +198,6 @@
     pub fn get_server_port(&self) -> u16 {
         self.server_port
     }
-=======
->>>>>>> 18e7a9a8
 }
 
 pub struct LinuxConnection {
