--- conflicted
+++ resolved
@@ -6,12 +6,9 @@
             "cornflakes-utils",
             "data-structure-query",
             "ds-echo",
-<<<<<<< HEAD
             #"echo-dynamic-sga-c",
-            "target/release/build/ds-echo-34e595c7509c49c2/out/echo-dynamic-sga-c",
-=======
+            "target/release/build/ds-echo-bb1d115642fc3475/out/echo-dynamic-sga-c",
             "cf-kv",
->>>>>>> c33f76d6
             "kv-store",
             "mlx5-datapath",
             "linux-datapath",
